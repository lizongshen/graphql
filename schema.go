package graphql

import (
	"fmt"
)

/**
Schema Definition
A Schema is created by supplying the root types of each type of operation,
query and mutation (optional). A schema definition is then supplied to the
validator and executor.
Example:
    myAppSchema, err := NewSchema(SchemaConfig({
      Query: MyAppQueryRootType
      Mutation: MyAppMutationRootType
    });
*/
type SchemaConfig struct {
	Query    *Object
	Mutation *Object
}

// chose to name as TypeMap instead of TypeMap
type TypeMap map[string]Type

type Schema struct {
	schemaConfig SchemaConfig
	typeMap      TypeMap
	directives   []*Directive
}

func NewSchema(config SchemaConfig) (Schema, error) {
	var err error

	schema := Schema{}

	err = invariant(config.Query != nil, "Schema query must be Object Type but got: nil.")
	if err != nil {
		return schema, err
	}

	// if schema config contains error at creation time, return those errors
	if config.Query != nil && config.Query.err != nil {
		return schema, config.Query.err
	}
	if config.Mutation != nil && config.Mutation.err != nil {
		return schema, config.Mutation.err
	}

	schema.schemaConfig = config

	// Build type map now to detect any errors within this schema.
	typeMap := TypeMap{}
	objectTypes := []*Object{
		schema.QueryType(),
		schema.MutationType(),
		__Type,
		__Schema,
	}
	for _, objectType := range objectTypes {
		if objectType == nil {
			continue
		}
		if objectType.err != nil {
			return schema, objectType.err
		}
		typeMap, err = typeMapReducer(typeMap, objectType)
		if err != nil {
			return schema, err
		}
	}
	schema.typeMap = typeMap
	// Enforce correct interface implementations
	for _, ttype := range typeMap {
		switch ttype := ttype.(type) {
		case *Object:
			for _, iface := range ttype.Interfaces() {
				err := assertObjectImplementsInterface(ttype, iface)
				if err != nil {
					return schema, err
				}
			}
		}
	}

	return schema, nil
}

func (gq *Schema) QueryType() *Object {
	return gq.schemaConfig.Query
}

func (gq *Schema) MutationType() *Object {
	return gq.schemaConfig.Mutation
}

func (gq *Schema) Directives() []*Directive {
	if len(gq.directives) == 0 {
		gq.directives = []*Directive{
			IncludeDirective,
			SkipDirective,
		}
	}
	return gq.directives
}

<<<<<<< HEAD
func (gq *Schema) GetDirective(name string) *Directive {
	for _, directive := range gq.GetDirectives() {
		if directive.Name == name {
			return directive
		}
	}
	return nil
}

func (gq *Schema) GetTypeMap() TypeMap {
=======
func (gq *Schema) TypeMap() TypeMap {
>>>>>>> ef782a59
	return gq.typeMap
}

func (gq *Schema) Type(name string) Type {
	return gq.TypeMap()[name]
}

func typeMapReducer(typeMap TypeMap, objectType Type) (TypeMap, error) {
	var err error
	if objectType == nil || objectType.Name() == "" {
		return typeMap, nil
	}

	switch objectType := objectType.(type) {
	case *List:
		if objectType.OfType != nil {
			return typeMapReducer(typeMap, objectType.OfType)
		}
	case *NonNull:
		if objectType.OfType != nil {
			return typeMapReducer(typeMap, objectType.OfType)
		}
	case *Object:
		if objectType.err != nil {
			return typeMap, objectType.err
		}
	}

	if mappedObjectType, ok := typeMap[objectType.Name()]; ok {
		err := invariant(
			mappedObjectType == objectType,
			fmt.Sprintf(`Schema must contain unique named types but contains multiple types named "%v".`, objectType.Name()),
		)
		if err != nil {
			return typeMap, err
		}
		return typeMap, err
	}
	if objectType.Name() == "" {
		return typeMap, nil
	}

	typeMap[objectType.Name()] = objectType

	switch objectType := objectType.(type) {
	case *Union:
		types := objectType.PossibleTypes()
		if objectType.err != nil {
			return typeMap, objectType.err
		}
		for _, innerObjectType := range types {
			if innerObjectType.err != nil {
				return typeMap, innerObjectType.err
			}
			typeMap, err = typeMapReducer(typeMap, innerObjectType)
			if err != nil {
				return typeMap, err
			}
		}
	case *Interface:
		types := objectType.PossibleTypes()
		if objectType.err != nil {
			return typeMap, objectType.err
		}
		for _, innerObjectType := range types {
			if innerObjectType.err != nil {
				return typeMap, innerObjectType.err
			}
			typeMap, err = typeMapReducer(typeMap, innerObjectType)
			if err != nil {
				return typeMap, err
			}
		}
	case *Object:
		interfaces := objectType.Interfaces()
		if objectType.err != nil {
			return typeMap, objectType.err
		}
		for _, innerObjectType := range interfaces {
			if innerObjectType.err != nil {
				return typeMap, innerObjectType.err
			}
			typeMap, err = typeMapReducer(typeMap, innerObjectType)
			if err != nil {
				return typeMap, err
			}
		}
	}

	switch objectType := objectType.(type) {
	case *Object:
		fieldMap := objectType.Fields()
		if objectType.err != nil {
			return typeMap, objectType.err
		}
		for _, field := range fieldMap {
			for _, arg := range field.Args {
				typeMap, err = typeMapReducer(typeMap, arg.Type)
				if err != nil {
					return typeMap, err
				}
			}
			typeMap, err = typeMapReducer(typeMap, field.Type)
			if err != nil {
				return typeMap, err
			}
		}
	case *Interface:
		fieldMap := objectType.Fields()
		if objectType.err != nil {
			return typeMap, objectType.err
		}
		for _, field := range fieldMap {
			for _, arg := range field.Args {
				typeMap, err = typeMapReducer(typeMap, arg.Type)
				if err != nil {
					return typeMap, err
				}
			}
			typeMap, err = typeMapReducer(typeMap, field.Type)
			if err != nil {
				return typeMap, err
			}
		}
	case *InputObject:
		fieldMap := objectType.Fields()
		if objectType.err != nil {
			return typeMap, objectType.err
		}
		for _, field := range fieldMap {
			typeMap, err = typeMapReducer(typeMap, field.Type)
			if err != nil {
				return typeMap, err
			}
		}
	}
	return typeMap, nil
}

func assertObjectImplementsInterface(object *Object, iface *Interface) error {
	objectFieldMap := object.Fields()
	ifaceFieldMap := iface.Fields()

	// Assert each interface field is implemented.
	for fieldName, _ := range ifaceFieldMap {
		objectField := objectFieldMap[fieldName]
		ifaceField := ifaceFieldMap[fieldName]

		// Assert interface field exists on object.
		err := invariant(
			objectField != nil,
			fmt.Sprintf(`"%v" expects field "%v" but "%v" does not `+
				`provide it.`, iface, fieldName, object),
		)
		if err != nil {
			return err
		}

		// Assert interface field type matches object field type. (invariant)
		err = invariant(
			isEqualType(ifaceField.Type, objectField.Type),
			fmt.Sprintf(`%v.%v expects type "%v" but `+
				`%v.%v provides type "%v".`,
				iface, fieldName, ifaceField.Type,
				object, fieldName, objectField.Type),
		)
		if err != nil {
			return err
		}

		// Assert each interface field arg is implemented.
		for _, ifaceArg := range ifaceField.Args {
			argName := ifaceArg.PrivateName
			var objectArg *Argument
			for _, arg := range objectField.Args {
				if arg.PrivateName == argName {
					objectArg = arg
					break
				}
			}
			// Assert interface field arg exists on object field.
			err = invariant(
				objectArg != nil,
				fmt.Sprintf(`%v.%v expects argument "%v" but `+
					`%v.%v does not provide it.`,
					iface, fieldName, argName,
					object, fieldName),
			)
			if err != nil {
				return err
			}

			// Assert interface field arg type matches object field arg type.
			// (invariant)
			err = invariant(
				isEqualType(ifaceArg.Type, objectArg.Type),
				fmt.Sprintf(
					`%v.%v(%v:) expects type "%v" `+
						`but %v.%v(%v:) provides `+
						`type "%v".`,
					iface, fieldName, argName, ifaceArg.Type,
					object, fieldName, argName, objectArg.Type),
			)
			if err != nil {
				return err
			}
		}
		// Assert argument set invariance.
		for _, objectArg := range objectField.Args {
			argName := objectArg.PrivateName
			var ifaceArg *Argument
			for _, arg := range ifaceField.Args {
				if arg.PrivateName == argName {
					ifaceArg = arg
					break
				}
			}
			err = invariant(
				ifaceArg != nil,
				fmt.Sprintf(`%v.%v does not define argument "%v" but `+
					`%v.%v provides it.`,
					iface, fieldName, argName,
					object, fieldName),
			)
			if err != nil {
				return err
			}
		}
	}
	return nil
}

func isEqualType(typeA Type, typeB Type) bool {
	if typeA, ok := typeA.(*NonNull); ok {
		if typeB, ok := typeB.(*NonNull); ok {
			return isEqualType(typeA.OfType, typeB.OfType)
		}
	}
	if typeA, ok := typeA.(*List); ok {
		if typeB, ok := typeB.(*List); ok {
			return isEqualType(typeA.OfType, typeB.OfType)
		}
	}
	return typeA == typeB
}<|MERGE_RESOLUTION|>--- conflicted
+++ resolved
@@ -104,9 +104,8 @@
 	return gq.directives
 }
 
-<<<<<<< HEAD
-func (gq *Schema) GetDirective(name string) *Directive {
-	for _, directive := range gq.GetDirectives() {
+func (gq *Schema) Directive(name string) *Directive {
+	for _, directive := range gq.Directives() {
 		if directive.Name == name {
 			return directive
 		}
@@ -114,10 +113,7 @@
 	return nil
 }
 
-func (gq *Schema) GetTypeMap() TypeMap {
-=======
 func (gq *Schema) TypeMap() TypeMap {
->>>>>>> ef782a59
 	return gq.typeMap
 }
 
