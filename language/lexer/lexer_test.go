package lexer

import (
	"reflect"
	"testing"

	"github.com/graphql-go/graphql/language/source"
)

type Test struct {
	Body     string
	Expected interface{}
}

func createSource(body string) *source.Source {
	return source.NewSource(&source.Source{Body: body})
}

func TestDisallowsUncommonControlCharacters(t *testing.T) {
	tests := []Test{
		Test{
			Body: "\u0007",
			Expected: `Syntax Error GraphQL (1:1) Invalid character "\\u0007"

1: \u0007
   ^
`,
		},
	}
	for _, test := range tests {
		_, err := Lex(createSource(test.Body))(0)
		if err == nil {
			t.Fatalf("unexpected nil error\nexpected:\n%v\n\ngot:\n%v", test.Expected, err)
		}
		if err.Error() != test.Expected {
			t.Fatalf("unexpected error.\nexpected:\n%v\n\ngot:\n%v", test.Expected, err.Error())
		}
	}
}

func TestAcceptsBOMHeader(t *testing.T) {
	tests := []Test{
		Test{
			Body: "\uFEFF foo",
			Expected: Token{
				Kind:  TokenKind[NAME],
				Start: 2,
				End:   5,
				Value: "foo",
			},
		},
	}
	for _, test := range tests {
		token, err := Lex(&source.Source{Body: test.Body})(0)
		if err != nil {
			t.Fatalf("unexpected error: %v", err)
		}
		if !reflect.DeepEqual(token, test.Expected) {
			t.Fatalf("unexpected token, expected: %v, got: %v", test.Expected, token)
		}
	}
}

func TestSkipsWhiteSpace(t *testing.T) {
	tests := []Test{
		{
			Body: `

    foo

`,
			Expected: Token{
				Kind:  TokenKind[NAME],
				Start: 6,
				End:   9,
				Value: "foo",
			},
		},
		{
			Body: `
    #comment
    foo#comment
`,
			Expected: Token{
				Kind:  TokenKind[NAME],
				Start: 18,
				End:   21,
				Value: "foo",
			},
		},
		{
			Body: `,,,foo,,,`,
			Expected: Token{
				Kind:  TokenKind[NAME],
				Start: 3,
				End:   6,
				Value: "foo",
			},
		},
	}
	for _, test := range tests {
		token, err := Lex(&source.Source{Body: test.Body})(0)
		if err != nil {
			t.Fatalf("unexpected error: %v", err)
		}
		if !reflect.DeepEqual(token, test.Expected) {
			t.Fatalf("unexpected token, expected: %v, got: %v, body: %s", test.Expected, token, test.Body)
		}
	}
}

func TestErrorsRespectWhitespace(t *testing.T) {
	body := `

    ?

`
	_, err := Lex(createSource(body))(0)
	expected := "Syntax Error GraphQL (3:5) Unexpected character \"?\".\n\n2: \n3:     ?\n       ^\n4: \n"
	if err == nil {
		t.Fatalf("unexpected nil error\nexpected:\n%v\n\ngot:\n%v", expected, err)
	}
	if err.Error() != expected {
		t.Fatalf("unexpected error.\nexpected:\n%v\n\ngot:\n%v", expected, err.Error())
	}
}

func TestLexesStrings(t *testing.T) {
	tests := []Test{
		{
			Body: "\"simple\"",
			Expected: Token{
				Kind:  TokenKind[STRING],
				Start: 0,
				End:   8,
				Value: "simple",
			},
		},
		{
			Body: "\" white space \"",
			Expected: Token{
				Kind:  TokenKind[STRING],
				Start: 0,
				End:   15,
				Value: " white space ",
			},
		},
		{
			Body: "\"quote \\\"\"",
			Expected: Token{
				Kind:  TokenKind[STRING],
				Start: 0,
				End:   10,
				Value: `quote "`,
			},
		},
		{
			Body: "\"escaped \\n\\r\\b\\t\\f\"",
			Expected: Token{
				Kind:  TokenKind[STRING],
				Start: 0,
				End:   20,
				Value: "escaped \n\r\b\t\f",
			},
		},
		{
			Body: "\"slashes \\\\ \\/\"",
			Expected: Token{
				Kind:  TokenKind[STRING],
				Start: 0,
				End:   15,
				Value: "slashes \\ \\/",
			},
		},
		{
			Body: "\"unicode \\u1234\\u5678\\u90AB\\uCDEF\"",
			Expected: Token{
				Kind:  TokenKind[STRING],
				Start: 0,
				End:   34,
				Value: "unicode \u1234\u5678\u90AB\uCDEF",
			},
		},
	}
	for _, test := range tests {
		token, err := Lex(&source.Source{Body: test.Body})(0)
		if err != nil {
			t.Fatalf("unexpected error: %v", err)
		}
		if !reflect.DeepEqual(token, test.Expected) {
			t.Fatalf("unexpected token, expected: %v, got: %v", test.Expected, token)
		}
	}
}

func TestLexReportsUsefulStringErrors(t *testing.T) {
	tests := []Test{
<<<<<<< HEAD
		Test{
			Body: "\"",
			Expected: `Syntax Error GraphQL (1:2) Unterminated string.

1: "
    ^
`,
		},
		Test{
=======
		{
>>>>>>> 0e4b18ca
			Body: "\"no end quote",
			Expected: `Syntax Error GraphQL (1:14) Unterminated string.

1: "no end quote
                ^
`,
		},
<<<<<<< HEAD
		Test{
			Body: "\"contains unescaped \u0007 control char\"",
			Expected: `Syntax Error GraphQL (1:21) Invalid character within String: "\\u0007".
=======
		{
			Body: "\"multi\nline\"",
			Expected: `Syntax Error GraphQL (1:7) Unterminated string.
>>>>>>> 0e4b18ca

1: "contains unescaped \u0007 control char"
                       ^
`,
		},
<<<<<<< HEAD
		Test{
			Body: "\"null-byte is not \u0000 end of file\"",
			Expected: `Syntax Error GraphQL (1:19) Invalid character within String: "\\u0000".
=======
		{
			Body: "\"multi\rline\"",
			Expected: `Syntax Error GraphQL (1:7) Unterminated string.
>>>>>>> 0e4b18ca

1: "null-byte is not \u0000 end of file"
                     ^
`,
		},
<<<<<<< HEAD
		Test{
			Body: "\"multi\nline\"",
=======
		{
			Body: "\"multi\u2028line\"",
>>>>>>> 0e4b18ca
			Expected: `Syntax Error GraphQL (1:7) Unterminated string.

1: "multi
         ^
2: line"
`,
		},
<<<<<<< HEAD
		Test{
			Body: "\"multi\rline\"",
=======
		{
			Body: "\"multi\u2029line\"",
>>>>>>> 0e4b18ca
			Expected: `Syntax Error GraphQL (1:7) Unterminated string.

1: "multi
         ^
2: line"
`,
		},
		{
			Body: "\"bad \\z esc\"",
			Expected: `Syntax Error GraphQL (1:7) Invalid character escape sequence: \\z.

1: "bad \z esc"
         ^
`,
		},
		{
			Body: "\"bad \\x esc\"",
			Expected: `Syntax Error GraphQL (1:7) Invalid character escape sequence: \\x.

1: "bad \x esc"
         ^
`,
		},
		{
			Body: "\"bad \\u1 esc\"",
			Expected: `Syntax Error GraphQL (1:7) Invalid character escape sequence: \u1 es

1: "bad \u1 esc"
         ^
`,
		},
		{
			Body: "\"bad \\u0XX1 esc\"",
			Expected: `Syntax Error GraphQL (1:7) Invalid character escape sequence: \u0XX1

1: "bad \u0XX1 esc"
         ^
`,
		},
		{
			Body: "\"bad \\uXXXX esc\"",
			Expected: `Syntax Error GraphQL (1:7) Invalid character escape sequence: \uXXXX

1: "bad \uXXXX esc"
         ^
`,
		},
		{
			Body: "\"bad \\uFXXX esc\"",
			Expected: `Syntax Error GraphQL (1:7) Invalid character escape sequence: \uFXXX

1: "bad \uFXXX esc"
         ^
`,
		},
		{
			Body: "\"bad \\uXXXF esc\"",
			Expected: `Syntax Error GraphQL (1:7) Invalid character escape sequence: \uXXXF

1: "bad \uXXXF esc"
         ^
`,
		},
	}
	for _, test := range tests {
		_, err := Lex(createSource(test.Body))(0)
		if err == nil {
			t.Fatalf("unexpected nil error\nexpected:\n%v\n\ngot:\n%v", test.Expected, err)
		}
		if err.Error() != test.Expected {
			t.Fatalf("unexpected error.\nexpected:\n%v\n\ngot:\n%v", test.Expected, err.Error())
		}
	}
}

func TestLexesNumbers(t *testing.T) {
	tests := []Test{
		{
			Body: "4",
			Expected: Token{
				Kind:  TokenKind[INT],
				Start: 0,
				End:   1,
				Value: "4",
			},
		},
		{
			Body: "4.123",
			Expected: Token{
				Kind:  TokenKind[FLOAT],
				Start: 0,
				End:   5,
				Value: "4.123",
			},
		},
		{
			Body: "-4",
			Expected: Token{
				Kind:  TokenKind[INT],
				Start: 0,
				End:   2,
				Value: "-4",
			},
		},
		{
			Body: "9",
			Expected: Token{
				Kind:  TokenKind[INT],
				Start: 0,
				End:   1,
				Value: "9",
			},
		},
		{
			Body: "0",
			Expected: Token{
				Kind:  TokenKind[INT],
				Start: 0,
				End:   1,
				Value: "0",
			},
		},
		{
			Body: "-4.123",
			Expected: Token{
				Kind:  TokenKind[FLOAT],
				Start: 0,
				End:   6,
				Value: "-4.123",
			},
		},
		{
			Body: "0.123",
			Expected: Token{
				Kind:  TokenKind[FLOAT],
				Start: 0,
				End:   5,
				Value: "0.123",
			},
		},
		{
			Body: "123e4",
			Expected: Token{
				Kind:  TokenKind[FLOAT],
				Start: 0,
				End:   5,
				Value: "123e4",
			},
		},
		{
			Body: "123E4",
			Expected: Token{
				Kind:  TokenKind[FLOAT],
				Start: 0,
				End:   5,
				Value: "123E4",
			},
		},
		{
			Body: "123e-4",
			Expected: Token{
				Kind:  TokenKind[FLOAT],
				Start: 0,
				End:   6,
				Value: "123e-4",
			},
		},
		{
			Body: "123e+4",
			Expected: Token{
				Kind:  TokenKind[FLOAT],
				Start: 0,
				End:   6,
				Value: "123e+4",
			},
		},
		{
			Body: "-1.123e4",
			Expected: Token{
				Kind:  TokenKind[FLOAT],
				Start: 0,
				End:   8,
				Value: "-1.123e4",
			},
		},
		{
			Body: "-1.123E4",
			Expected: Token{
				Kind:  TokenKind[FLOAT],
				Start: 0,
				End:   8,
				Value: "-1.123E4",
			},
		},
		{
			Body: "-1.123e-4",
			Expected: Token{
				Kind:  TokenKind[FLOAT],
				Start: 0,
				End:   9,
				Value: "-1.123e-4",
			},
		},
		{
			Body: "-1.123e+4",
			Expected: Token{
				Kind:  TokenKind[FLOAT],
				Start: 0,
				End:   9,
				Value: "-1.123e+4",
			},
		},
		{
			Body: "-1.123e4567",
			Expected: Token{
				Kind:  TokenKind[FLOAT],
				Start: 0,
				End:   11,
				Value: "-1.123e4567",
			},
		},
	}
	for _, test := range tests {
		token, err := Lex(createSource(test.Body))(0)
		if err != nil {
			t.Fatalf("unexpected error: %v, test: %s", err, test)
		}
		if !reflect.DeepEqual(token, test.Expected) {
			t.Fatalf("unexpected token, expected: %v, got: %v, test: %v", test.Expected, token, test)
		}
	}
}

func TestLexReportsUsefulNumbeErrors(t *testing.T) {
	tests := []Test{
		{
			Body: "00",
			Expected: `Syntax Error GraphQL (1:2) Invalid number, unexpected digit after 0: "0".

1: 00
    ^
`,
		},
		{
			Body: "+1",
			Expected: `Syntax Error GraphQL (1:1) Unexpected character "+".

1: +1
   ^
`,
		},
		{
			Body: "1.",
			Expected: `Syntax Error GraphQL (1:3) Invalid number, expected digit but got: <EOF>.

1: 1.
     ^
`,
		},
		{
			Body: ".123",
			Expected: `Syntax Error GraphQL (1:1) Unexpected character ".".

1: .123
   ^
`,
		},
		{
			Body: "1.A",
			Expected: `Syntax Error GraphQL (1:3) Invalid number, expected digit but got: "A".

1: 1.A
     ^
`,
		},
		{
			Body: "-A",
			Expected: `Syntax Error GraphQL (1:2) Invalid number, expected digit but got: "A".

1: -A
    ^
`,
		},
		{
			Body: "1.0e",

			Expected: `Syntax Error GraphQL (1:5) Invalid number, expected digit but got: <EOF>.

1: 1.0e
       ^
`,
		},
		{
			Body: "1.0eA",
			Expected: `Syntax Error GraphQL (1:5) Invalid number, expected digit but got: "A".

1: 1.0eA
       ^
`,
		},
	}
	for _, test := range tests {
		_, err := Lex(createSource(test.Body))(0)
		if err == nil {
			t.Fatalf("unexpected nil error\nexpected:\n%v\n\ngot:\n%v", test.Expected, err)
		}
		if err.Error() != test.Expected {
			t.Fatalf("unexpected error.\nexpected:\n%v\n\ngot:\n%v", test.Expected, err.Error())
		}
	}
}

func TestLexesPunctuation(t *testing.T) {
	tests := []Test{
		{
			Body: "!",
			Expected: Token{
				Kind:  TokenKind[BANG],
				Start: 0,
				End:   1,
				Value: "",
			},
		},
		{
			Body: "$",
			Expected: Token{
				Kind:  TokenKind[DOLLAR],
				Start: 0,
				End:   1,
				Value: "",
			},
		},
		{
			Body: "(",
			Expected: Token{
				Kind:  TokenKind[PAREN_L],
				Start: 0,
				End:   1,
				Value: "",
			},
		},
		{
			Body: ")",
			Expected: Token{
				Kind:  TokenKind[PAREN_R],
				Start: 0,
				End:   1,
				Value: "",
			},
		},
		{
			Body: "...",
			Expected: Token{
				Kind:  TokenKind[SPREAD],
				Start: 0,
				End:   3,
				Value: "",
			},
		},
		{
			Body: ":",
			Expected: Token{
				Kind:  TokenKind[COLON],
				Start: 0,
				End:   1,
				Value: "",
			},
		},
		{
			Body: "=",
			Expected: Token{
				Kind:  TokenKind[EQUALS],
				Start: 0,
				End:   1,
				Value: "",
			},
		},
		{
			Body: "@",
			Expected: Token{
				Kind:  TokenKind[AT],
				Start: 0,
				End:   1,
				Value: "",
			},
		},
		{
			Body: "[",
			Expected: Token{
				Kind:  TokenKind[BRACKET_L],
				Start: 0,
				End:   1,
				Value: "",
			},
		},
		{
			Body: "]",
			Expected: Token{
				Kind:  TokenKind[BRACKET_R],
				Start: 0,
				End:   1,
				Value: "",
			},
		},
		{
			Body: "{",
			Expected: Token{
				Kind:  TokenKind[BRACE_L],
				Start: 0,
				End:   1,
				Value: "",
			},
		},
		{
			Body: "|",
			Expected: Token{
				Kind:  TokenKind[PIPE],
				Start: 0,
				End:   1,
				Value: "",
			},
		},
		{
			Body: "}",
			Expected: Token{
				Kind:  TokenKind[BRACE_R],
				Start: 0,
				End:   1,
				Value: "",
			},
		},
	}
	for _, test := range tests {
		token, err := Lex(createSource(test.Body))(0)
		if err != nil {
			t.Fatalf("unexpected error :%v, test: %v", err, test)
		}
		if !reflect.DeepEqual(token, test.Expected) {
			t.Fatalf("unexpected token, expected: %v, got: %v, test: %v", test.Expected, token, test)
		}
	}
}

func TestLexReportsUsefulUnknownCharacterError(t *testing.T) {
	tests := []Test{
		{
			Body: "..",
			Expected: `Syntax Error GraphQL (1:1) Unexpected character ".".

1: ..
   ^
`,
		},
		{
			Body: "?",
			Expected: `Syntax Error GraphQL (1:1) Unexpected character "?".

1: ?
   ^
`,
		},
		{
			Body: "\u203B",
			Expected: `Syntax Error GraphQL (1:1) Unexpected character "\\u203B".

1: ※
   ^
`,
		},
		Test{
			Body: "\u203b",
			Expected: `Syntax Error GraphQL (1:1) Unexpected character "\\u203B".

1: ※
   ^
`,
		},
	}
	for _, test := range tests {
		_, err := Lex(createSource(test.Body))(0)
		if err == nil {
			t.Fatalf("unexpected nil error\nexpected:\n%v\n\ngot:\n%v", test.Expected, err)
		}
		if err.Error() != test.Expected {
			t.Fatalf("unexpected error.\nexpected:\n%v\n\ngot:\n%v", test.Expected, err.Error())
		}
	}
}

func TestLexRerportsUsefulInformationForDashesInNames(t *testing.T) {
	q := "a-b"
	lexer := Lex(createSource(q))
	firstToken, err := lexer(0)
	if err != nil {
		t.Fatalf("unexpected error: %v", err)
	}
	firstTokenExpected := Token{
		Kind:  TokenKind[NAME],
		Start: 0,
		End:   1,
		Value: "a",
	}
	if !reflect.DeepEqual(firstToken, firstTokenExpected) {
		t.Fatalf("unexpected token, expected: %v, got: %v", firstTokenExpected, firstToken)
	}
	errExpected := `Syntax Error GraphQL (1:3) Invalid number, expected digit but got: "b".

1: a-b
     ^
`
	token, err := lexer(0)
	if err == nil {
		t.Fatalf("unexpected nil error: %v", err)
	}
	if err.Error() != errExpected {
		t.Fatalf("unexpected error, token:%v\nexpected:\n%v\n\ngot:\n%v", token, errExpected, err.Error())
	}
}<|MERGE_RESOLUTION|>--- conflicted
+++ resolved
@@ -18,7 +18,7 @@
 
 func TestDisallowsUncommonControlCharacters(t *testing.T) {
 	tests := []Test{
-		Test{
+		{
 			Body: "\u0007",
 			Expected: `Syntax Error GraphQL (1:1) Invalid character "\\u0007"
 
@@ -40,7 +40,7 @@
 
 func TestAcceptsBOMHeader(t *testing.T) {
 	tests := []Test{
-		Test{
+		{
 			Body: "\uFEFF foo",
 			Expected: Token{
 				Kind:  TokenKind[NAME],
@@ -195,8 +195,7 @@
 
 func TestLexReportsUsefulStringErrors(t *testing.T) {
 	tests := []Test{
-<<<<<<< HEAD
-		Test{
+		{
 			Body: "\"",
 			Expected: `Syntax Error GraphQL (1:2) Unterminated string.
 
@@ -204,10 +203,7 @@
     ^
 `,
 		},
-		Test{
-=======
-		{
->>>>>>> 0e4b18ca
+		{
 			Body: "\"no end quote",
 			Expected: `Syntax Error GraphQL (1:14) Unterminated string.
 
@@ -215,55 +211,33 @@
                 ^
 `,
 		},
-<<<<<<< HEAD
-		Test{
+		{
 			Body: "\"contains unescaped \u0007 control char\"",
 			Expected: `Syntax Error GraphQL (1:21) Invalid character within String: "\\u0007".
-=======
+
+1: "contains unescaped \u0007 control char"
+                       ^
+`,
+		},
+		{
+			Body: "\"null-byte is not \u0000 end of file\"",
+			Expected: `Syntax Error GraphQL (1:19) Invalid character within String: "\\u0000".
+
+1: "null-byte is not \u0000 end of file"
+                     ^
+`,
+		},
 		{
 			Body: "\"multi\nline\"",
 			Expected: `Syntax Error GraphQL (1:7) Unterminated string.
->>>>>>> 0e4b18ca
-
-1: "contains unescaped \u0007 control char"
-                       ^
-`,
-		},
-<<<<<<< HEAD
-		Test{
-			Body: "\"null-byte is not \u0000 end of file\"",
-			Expected: `Syntax Error GraphQL (1:19) Invalid character within String: "\\u0000".
-=======
+
+1: "multi
+         ^
+2: line"
+`,
+		},
 		{
 			Body: "\"multi\rline\"",
-			Expected: `Syntax Error GraphQL (1:7) Unterminated string.
->>>>>>> 0e4b18ca
-
-1: "null-byte is not \u0000 end of file"
-                     ^
-`,
-		},
-<<<<<<< HEAD
-		Test{
-			Body: "\"multi\nline\"",
-=======
-		{
-			Body: "\"multi\u2028line\"",
->>>>>>> 0e4b18ca
-			Expected: `Syntax Error GraphQL (1:7) Unterminated string.
-
-1: "multi
-         ^
-2: line"
-`,
-		},
-<<<<<<< HEAD
-		Test{
-			Body: "\"multi\rline\"",
-=======
-		{
-			Body: "\"multi\u2029line\"",
->>>>>>> 0e4b18ca
 			Expected: `Syntax Error GraphQL (1:7) Unterminated string.
 
 1: "multi
@@ -733,7 +707,7 @@
    ^
 `,
 		},
-		Test{
+		{
 			Body: "\u203b",
 			Expected: `Syntax Error GraphQL (1:1) Unexpected character "\\u203B".
 
